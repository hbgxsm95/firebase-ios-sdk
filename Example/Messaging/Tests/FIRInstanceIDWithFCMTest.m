/*
 * Copyright 2019 Google
 *
 * Licensed under the Apache License, Version 2.0 (the "License");
 * you may not use this file except in compliance with the License.
 * You may obtain a copy of the License at
 *
 *      http://www.apache.org/licenses/LICENSE-2.0
 *
 * Unless required by applicable law or agreed to in writing, software
 * distributed under the License is distributed on an "AS IS" BASIS,
 * WITHOUT WARRANTIES OR CONDITIONS OF ANY KIND, either express or implied.
 * See the License for the specific language governing permissions and
 * limitations under the License.
 */

#import <OCMock/OCMock.h>
#import <XCTest/XCTest.h>

#import <FirebaseCore/FIRAppInternal.h>
#import <FirebaseInstanceID/FirebaseInstanceID.h>
#import <FirebaseInstallations/FIRInstallations.h>
#import <GoogleUtilities/GULUserDefaults.h>

#import <FirebaseMessaging/FIRMessaging.h>

#import "Firebase/Messaging/FIRMessaging_Private.h"
#import "Example/Messaging/Tests/FIRMessagingTestUtilities.h"

@interface FIRInstanceID (ExposedForTest)
- (BOOL)isFCMAutoInitEnabled;
- (instancetype)initPrivately;
- (void)start;
@end

@interface FIRMessaging ()
+ (FIRMessaging *)messagingForTests;
@end

@interface FIRInstanceIDTest : XCTestCase

@property(nonatomic, readwrite, strong) FIRInstanceID *instanceID;
@property(nonatomic, readwrite, strong) id mockFirebaseApp;
@property(nonatomic, readwrite, strong) id mockInstallations;

@end

@implementation FIRInstanceIDTest

- (void)setUp {
  [super setUp];

  // `+[FIRInstallations installations]` supposed to be used on `-[FIRInstanceID start]` to get
  // `FIRInstallations` default instance. Need to stub it before.
  self.mockInstallations = OCMClassMock([FIRInstallations class]);
  OCMStub([self.mockInstallations installations]).andReturn(self.mockInstallations);
  _instanceID = [[FIRInstanceID alloc] initPrivately];
  [_instanceID start];

  _mockFirebaseApp = OCMClassMock([FIRApp class]);
  OCMStub([_mockFirebaseApp defaultApp]).andReturn(_mockFirebaseApp);
}

- (void)tearDown {
  self.mockFirebaseApp = nil;
  self.instanceID = nil;
  self.mockInstallations = nil;
  [super tearDown];
}

- (void)testFCMAutoInitEnabled {
<<<<<<< HEAD
  NSString *const kFIRMessagingTestsAutoInit = @"com.messaging.test_autoInit";
  GULUserDefaults *defaults =
      [[GULUserDefaults alloc] initWithSuiteName:kFIRMessagingTestsAutoInit];
  FIRMessaging *messaging =
      [FIRMessagingTestUtilities messagingForTestsWithUserDefaults:defaults
                                                    mockInstanceID:_instanceID];
=======
  // Use the standardUserDefaults since that's what IID expects and depends on.
  NSUserDefaults *defaults = [NSUserDefaults standardUserDefaults];
  FIRMessaging *messaging = [FIRMessagingTestUtilities messagingForTestsWithUserDefaults:defaults];
>>>>>>> e88b52fb
  id classMock = OCMClassMock([FIRMessaging class]);
  OCMStub([_mockFirebaseApp isDataCollectionDefaultEnabled]).andReturn(YES);
  messaging.autoInitEnabled = YES;
  XCTAssertTrue(
      [_instanceID isFCMAutoInitEnabled],
      @"When FCM is available, FCM Auto Init Enabled should be FCM's autoInitEnable property.");

  messaging.autoInitEnabled = NO;
  XCTAssertFalse(
      [_instanceID isFCMAutoInitEnabled],
      @"When FCM is available, FCM Auto Init Enabled should be FCM's autoInitEnable property.");

  messaging.autoInitEnabled = YES;
  XCTAssertTrue([_instanceID isFCMAutoInitEnabled]);
  [classMock stopMocking];
}

@end<|MERGE_RESOLUTION|>--- conflicted
+++ resolved
@@ -69,18 +69,12 @@
 }
 
 - (void)testFCMAutoInitEnabled {
-<<<<<<< HEAD
   NSString *const kFIRMessagingTestsAutoInit = @"com.messaging.test_autoInit";
   GULUserDefaults *defaults =
       [[GULUserDefaults alloc] initWithSuiteName:kFIRMessagingTestsAutoInit];
   FIRMessaging *messaging =
       [FIRMessagingTestUtilities messagingForTestsWithUserDefaults:defaults
                                                     mockInstanceID:_instanceID];
-=======
-  // Use the standardUserDefaults since that's what IID expects and depends on.
-  NSUserDefaults *defaults = [NSUserDefaults standardUserDefaults];
-  FIRMessaging *messaging = [FIRMessagingTestUtilities messagingForTestsWithUserDefaults:defaults];
->>>>>>> e88b52fb
   id classMock = OCMClassMock([FIRMessaging class]);
   OCMStub([_mockFirebaseApp isDataCollectionDefaultEnabled]).andReturn(YES);
   messaging.autoInitEnabled = YES;
