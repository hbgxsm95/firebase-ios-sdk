/*
 * Copyright 2019 Google
 *
 * Licensed under the Apache License, Version 2.0 (the "License");
 * you may not use this file except in compliance with the License.
 * You may obtain a copy of the License at
 *
 *      http://www.apache.org/licenses/LICENSE-2.0
 *
 * Unless required by applicable law or agreed to in writing, software
 * distributed under the License is distributed on an "AS IS" BASIS,
 * WITHOUT WARRANTIES OR CONDITIONS OF ANY KIND, either express or implied.
 * See the License for the specific language governing permissions and
 * limitations under the License.
 */

#import "FIRInstanceID.h"

#import <FirebaseInstallations/FIRInstallations.h>

#import <FirebaseCore/FIRAppInternal.h>
#import <FirebaseCore/FIRComponent.h>
#import <FirebaseCore/FIRComponentContainer.h>
#import <FirebaseCore/FIRLibrary.h>
#import <FirebaseCore/FIROptions.h>
#import <GoogleUtilities/GULAppEnvironmentUtil.h>
#import <GoogleUtilities/GULUserDefaults.h>
#import "FIRInstanceID+Private.h"
#import "FIRInstanceIDAuthService.h"
#import "FIRInstanceIDCheckinPreferences.h"
#import "FIRInstanceIDCombinedHandler.h"
#import "FIRInstanceIDConstants.h"
#import "FIRInstanceIDDefines.h"
#import "FIRInstanceIDLogger.h"
#import "FIRInstanceIDStore.h"
#import "FIRInstanceIDTokenInfo.h"
#import "FIRInstanceIDTokenManager.h"
#import "FIRInstanceIDUtilities.h"
#import "FIRInstanceIDVersionUtilities.h"
#import "NSError+FIRInstanceID.h"

// Public constants
NSString *const kFIRInstanceIDScopeFirebaseMessaging = @"fcm";

#if defined(__IPHONE_10_0) && __IPHONE_OS_VERSION_MAX_ALLOWED >= __IPHONE_10_0
const NSNotificationName kFIRInstanceIDTokenRefreshNotification =
    @"com.firebase.iid.notif.refresh-token";
#else
NSString *const kFIRInstanceIDTokenRefreshNotification = @"com.firebase.iid.notif.refresh-token";
#endif  // defined(__IPHONE_10_0) && __IPHONE_OS_VERSION_MAX_ALLOWED >= __IPHONE_10_0

NSString *const kFIRInstanceIDInvalidNilHandlerError = @"Invalid nil handler.";

// Private constants
int64_t const kMaxRetryIntervalForDefaultTokenInSeconds = 20 * 60;  // 20 minutes
int64_t const kMinRetryIntervalForDefaultTokenInSeconds = 10;       // 10 seconds
// we retry only a max 5 times.
// TODO(chliangGoogle): If we still fail we should listen for the network change notification
// since GCM would have started Reachability. We only start retrying after we see a configuration
// change.
NSInteger const kMaxRetryCountForDefaultToken = 5;

#if TARGET_OS_IOS || TARGET_OS_TV
static NSString *const kEntitlementsAPSEnvironmentKey = @"Entitlements.aps-environment";
#else
static NSString *const kEntitlementsAPSEnvironmentKey = @"com.apple.developer.aps-environment";
#endif
static NSString *const kEntitlementsKeyForMac = @"Entitlements";
static NSString *const kAPSEnvironmentDevelopmentValue = @"development";
/// FIRMessaging selector that returns the current FIRMessaging auto init
/// enabled flag.
static NSString *const kFIRInstanceIDFCMSelectorAutoInitEnabled =
    @"isAutoInitEnabledWithUserDefaults:";

static NSString *const kFIRInstanceIDAPNSTokenType = @"APNSTokenType";
static NSString *const kFIRIIDAppReadyToConfigureSDKNotification =
    @"FIRAppReadyToConfigureSDKNotification";
static NSString *const kFIRIIDAppNameKey = @"FIRAppNameKey";
static NSString *const kFIRIIDErrorDomain = @"com.firebase.instanceid";
static NSString *const kFIRIIDServiceInstanceID = @"InstanceID";

<<<<<<< HEAD
static NSInteger const kFIRIIDErrorCodeInstanceIDFailed = -121;
=======
typedef void (^FIRInstanceIDKeyPairHandler)(FIRInstanceIDKeyPair *keyPair, NSError *error);
>>>>>>> 56b37d25

/**
 *  The APNS token type for the app. If the token type is set to `UNKNOWN`
 *  InstanceID will implicitly try to figure out what the actual token type
 *  is from the provisioning profile.
 *  This must match FIRMessagingAPNSTokenType in FIRMessaging.h
 */
typedef NS_ENUM(NSInteger, FIRInstanceIDAPNSTokenType) {
  /// Unknown token type.
  FIRInstanceIDAPNSTokenTypeUnknown,
  /// Sandbox token type.
  FIRInstanceIDAPNSTokenTypeSandbox,
  /// Production token type.
  FIRInstanceIDAPNSTokenTypeProd,
} NS_SWIFT_NAME(InstanceIDAPNSTokenType);

@interface FIRInstanceIDResult ()
@property(nonatomic, readwrite, copy) NSString *instanceID;
@property(nonatomic, readwrite, copy) NSString *token;
@end

@interface FIRInstanceID ()

// FIRApp configuration objects.
@property(nonatomic, readwrite, copy) NSString *fcmSenderID;
@property(nonatomic, readwrite, copy) NSString *firebaseAppID;

// Raw APNS token data
@property(nonatomic, readwrite, strong) NSData *apnsTokenData;

@property(nonatomic, readwrite) FIRInstanceIDAPNSTokenType apnsTokenType;
// String-based, internal representation of APNS token
@property(nonatomic, readwrite, copy) NSString *APNSTupleString;
// Token fetched from the server automatically for the default app.
@property(nonatomic, readwrite, copy) NSString *defaultFCMToken;

@property(nonatomic, readwrite, strong) FIRInstanceIDTokenManager *tokenManager;
@property(nonatomic, readwrite, strong) FIRInstallations *installations;

// backoff and retry for default token
@property(nonatomic, readwrite, assign) NSInteger retryCountForDefaultToken;
@property(atomic, strong, nullable)
    FIRInstanceIDCombinedHandler<NSString *> *defaultTokenFetchHandler;

@end

// InstanceID doesn't provide any functionality to other components,
// so it provides a private, empty protocol that it conforms to and use it for registration.

@protocol FIRInstanceIDInstanceProvider
@end

@interface FIRInstanceID () <FIRInstanceIDInstanceProvider, FIRLibrary>
@end

@implementation FIRInstanceIDResult
- (id)copyWithZone:(NSZone *)zone {
  FIRInstanceIDResult *result = [[[self class] allocWithZone:zone] init];
  result.instanceID = self.instanceID;
  result.token = self.token;
  return result;
}
@end

@implementation FIRInstanceID

// File static to support InstanceID tests that call [FIRInstanceID instanceID] after
// [FIRInstanceID instanceIDForTests].
static FIRInstanceID *gInstanceID;

+ (instancetype)instanceID {
  // If the static instance was created, return it. This should only be set in tests and we should
  // eventually use proper dependency injection for a better test structure.
  if (gInstanceID != nil) {
    return gInstanceID;
  }
  FIRApp *defaultApp = [FIRApp defaultApp];  // Missing configure will be logged here.
  FIRInstanceID *instanceID =
      (FIRInstanceID *)FIR_COMPONENT(FIRInstanceIDInstanceProvider, defaultApp.container);
  return instanceID;
}

- (instancetype)initPrivately {
  self = [super init];
  if (self != nil) {
    // Use automatic detection of sandbox, unless otherwise set by developer
    _apnsTokenType = FIRInstanceIDAPNSTokenTypeUnknown;
  }
  return self;
}

+ (FIRInstanceID *)instanceIDForTests {
  gInstanceID = [[FIRInstanceID alloc] initPrivately];
  [gInstanceID start];
  return gInstanceID;
}

- (void)dealloc {
  [[NSNotificationCenter defaultCenter] removeObserver:self];
}

#pragma mark - Tokens

- (NSString *)token {
  if (!self.fcmSenderID.length) {
    return nil;
  }

  NSString *cachedToken = [self cachedTokenIfAvailable];

  if (cachedToken) {
    return cachedToken;
  } else {
    // If we've never had a cached default token, we should fetch one because unrelatedly,
    // this request will help us determine whether the locally-generated Instance ID keypair is not
    // unique, and therefore generate a new one.
    [self defaultTokenWithHandler:nil];
    return nil;
  }
}

- (void)instanceIDWithHandler:(FIRInstanceIDResultHandler)handler {
  FIRInstanceID_WEAKIFY(self);
  [self getIDWithHandler:^(NSString *identity, NSError *error) {
    FIRInstanceID_STRONGIFY(self);
    // This is in main queue already
    if (error) {
      if (handler) {
        handler(nil, error);
      }
      return;
    }
    FIRInstanceIDResult *result = [[FIRInstanceIDResult alloc] init];
    result.instanceID = identity;
    NSString *cachedToken = [self cachedTokenIfAvailable];
    if (cachedToken) {
      if (handler) {
        result.token = cachedToken;
        handler(result, nil);
      }
      // If no handler, simply return since client has generated iid and token.
      return;
    }
    [self defaultTokenWithHandler:^(NSString *_Nullable token, NSError *_Nullable error) {
      if (handler) {
        if (error) {
          handler(nil, error);
          return;
        }
        result.token = token;
        handler(result, nil);
      }
    }];
  }];
}

- (NSString *)cachedTokenIfAvailable {
  FIRInstanceIDTokenInfo *cachedTokenInfo =
      [self.tokenManager cachedTokenInfoWithAuthorizedEntity:self.fcmSenderID
                                                       scope:kFIRInstanceIDDefaultTokenScope];
  return cachedTokenInfo.token;
}

- (void)setDefaultFCMToken:(NSString *)defaultFCMToken {
  if (_defaultFCMToken && defaultFCMToken && [defaultFCMToken isEqualToString:_defaultFCMToken]) {
    return;
  }

  _defaultFCMToken = defaultFCMToken;

  // Sending this notification out will ensure that FIRMessaging has the updated
  // default FCM token.
  NSNotification *internalDefaultTokenNotification =
      [NSNotification notificationWithName:kFIRInstanceIDDefaultGCMTokenNotification
                                    object:_defaultFCMToken];
  [[NSNotificationQueue defaultQueue] enqueueNotification:internalDefaultTokenNotification
                                             postingStyle:NSPostASAP];
}

- (void)tokenWithAuthorizedEntity:(NSString *)authorizedEntity
                            scope:(NSString *)scope
                          options:(NSDictionary *)options
                          handler:(FIRInstanceIDTokenHandler)handler {
  if (!handler) {
    FIRInstanceIDLoggerError(kFIRInstanceIDMessageCodeInstanceID000,
                             kFIRInstanceIDInvalidNilHandlerError);
    return;
  }

  NSMutableDictionary *tokenOptions = [NSMutableDictionary dictionary];
  if (options.count) {
    [tokenOptions addEntriesFromDictionary:options];
  }

  NSString *APNSKey = kFIRInstanceIDTokenOptionsAPNSKey;
  NSString *serverTypeKey = kFIRInstanceIDTokenOptionsAPNSIsSandboxKey;

  if (tokenOptions[APNSKey] != nil && tokenOptions[serverTypeKey] == nil) {
    // APNS key was given, but server type is missing. Supply the server type with automatic
    // checking. This can happen when the token is requested from FCM, which does not include a
    // server type during its request.
    tokenOptions[serverTypeKey] = @([self isSandboxApp]);
  }

  // comparing enums to ints directly throws a warning
  FIRInstanceIDErrorCode noError = INT_MAX;
  FIRInstanceIDErrorCode errorCode = noError;
  if (FIRInstanceIDIsValidGCMScope(scope) && !tokenOptions[APNSKey]) {
    errorCode = kFIRInstanceIDErrorCodeMissingAPNSToken;
  } else if (FIRInstanceIDIsValidGCMScope(scope) &&
             ![tokenOptions[APNSKey] isKindOfClass:[NSData class]]) {
    errorCode = kFIRInstanceIDErrorCodeInvalidRequest;
  } else if (![authorizedEntity length]) {
    errorCode = kFIRInstanceIDErrorCodeInvalidAuthorizedEntity;
  } else if (![scope length]) {
    errorCode = kFIRInstanceIDErrorCodeInvalidScope;
  } else if (!self.installations) {
    errorCode = kFIRInstanceIDErrorCodeInvalidStart;
  }

  FIRInstanceIDTokenHandler newHandler = ^(NSString *token, NSError *error) {
    dispatch_async(dispatch_get_main_queue(), ^{
      handler(token, error);
    });
  };

  if (errorCode != noError) {
    newHandler(nil, [NSError errorWithFIRInstanceIDErrorCode:errorCode]);
    return;
  }

  // TODO(chliangGoogle): Add some validation logic that the APNs token data and sandbox value are
  // supplied in the valid format (NSData and BOOL, respectively).

  // Add internal options
  if (self.firebaseAppID) {
    tokenOptions[kFIRInstanceIDTokenOptionsFirebaseAppIDKey] = self.firebaseAppID;
  }

  FIRInstanceID_WEAKIFY(self);
  FIRInstanceIDAuthService *authService = self.tokenManager.authService;
  [authService
      fetchCheckinInfoWithHandler:^(FIRInstanceIDCheckinPreferences *preferences, NSError *error) {
        FIRInstanceID_STRONGIFY(self);
        if (error) {
          newHandler(nil, error);
          return;
        }

        // Only use the token in the cache if the APNSInfo matches what the request's options has.
        // It's possible for the request to be with a newer APNs device token, which should be
        // honored.
        FIRInstanceIDTokenInfo *cachedTokenInfo =
            [self.tokenManager cachedTokenInfoWithAuthorizedEntity:authorizedEntity scope:scope];
        if (cachedTokenInfo) {
          // Ensure that the cached token matches APNs data before returning it.
          FIRInstanceIDAPNSInfo *optionsAPNSInfo =
              [[FIRInstanceIDAPNSInfo alloc] initWithTokenOptionsDictionary:tokenOptions];
          // If either the APNs info is missing in both, or if they are an exact match, then we can
          // use this cached token.
          if ((!cachedTokenInfo.APNSInfo && !optionsAPNSInfo) ||
              [cachedTokenInfo.APNSInfo isEqualToAPNSInfo:optionsAPNSInfo]) {
            newHandler(cachedTokenInfo.token, nil);
            return;
          }
        }

        FIRInstanceID_WEAKIFY(self);
        [self.installations installationIDWithCompletion:^(NSString *_Nullable identifier,
                                                           NSError *_Nullable error) {
          FIRInstanceID_STRONGIFY(self);

          if (error) {
            NSError *newError =
                [NSError errorWithFIRInstanceIDErrorCode:kFIRInstanceIDErrorCodeInvalidKeyPair];
            newHandler(nil, newError);

          } else {
            [self.tokenManager fetchNewTokenWithAuthorizedEntity:[authorizedEntity copy]
                                                           scope:[scope copy]
                                                      instanceID:identifier
                                                         options:tokenOptions
                                                         handler:newHandler];
          }
        }];
      }];
}

- (void)deleteTokenWithAuthorizedEntity:(NSString *)authorizedEntity
                                  scope:(NSString *)scope
                                handler:(FIRInstanceIDDeleteTokenHandler)handler {
  if (!handler) {
    FIRInstanceIDLoggerError(kFIRInstanceIDMessageCodeInstanceID001,
                             kFIRInstanceIDInvalidNilHandlerError);
  }

  // comparing enums to ints directly throws a warning
  FIRInstanceIDErrorCode noError = INT_MAX;
  FIRInstanceIDErrorCode errorCode = noError;

  if (![authorizedEntity length]) {
    errorCode = kFIRInstanceIDErrorCodeInvalidAuthorizedEntity;
  } else if (![scope length]) {
    errorCode = kFIRInstanceIDErrorCodeInvalidScope;
  } else if (!self.installations) {
    errorCode = kFIRInstanceIDErrorCodeInvalidStart;
  }

  FIRInstanceIDDeleteTokenHandler newHandler = ^(NSError *error) {
    // If a default token is deleted successfully, reset the defaultFCMToken too.
    if (!error && [authorizedEntity isEqualToString:self.fcmSenderID] &&
        [scope isEqualToString:kFIRInstanceIDDefaultTokenScope]) {
      self.defaultFCMToken = nil;
    }
    dispatch_async(dispatch_get_main_queue(), ^{
      handler(error);
    });
  };

  if (errorCode != noError) {
    newHandler([NSError errorWithFIRInstanceIDErrorCode:errorCode]);
    return;
  }

  FIRInstanceID_WEAKIFY(self);
  FIRInstanceIDAuthService *authService = self.tokenManager.authService;
  [authService
      fetchCheckinInfoWithHandler:^(FIRInstanceIDCheckinPreferences *preferences, NSError *error) {
        FIRInstanceID_STRONGIFY(self);
        if (error) {
          newHandler(error);
          return;
        }

        FIRInstanceID_WEAKIFY(self);
        [self.installations installationIDWithCompletion:^(NSString *_Nullable identifier,
                                                           NSError *_Nullable error) {
          FIRInstanceID_STRONGIFY(self);
          if (error) {
            NSError *newError =
                [NSError errorWithFIRInstanceIDErrorCode:kFIRInstanceIDErrorCodeInvalidKeyPair];
            newHandler(newError);

          } else {
            [self.tokenManager deleteTokenWithAuthorizedEntity:authorizedEntity
                                                         scope:scope
                                                    instanceID:identifier
                                                       handler:newHandler];
          }
        }];
      }];
}

#pragma mark - Identity

- (void)getIDWithHandler:(FIRInstanceIDHandler)handler {
  if (!handler) {
    FIRInstanceIDLoggerError(kFIRInstanceIDMessageCodeInstanceID003,
                             kFIRInstanceIDInvalidNilHandlerError);
    return;
  }

  FIRInstanceID_WEAKIFY(self);
  [self.installations
      installationIDWithCompletion:^(NSString *_Nullable identifier, NSError *_Nullable error) {
        FIRInstanceID_STRONGIFY(self);
        // When getID is explicitly called, trigger getToken to make sure token always exists.
        // This is to avoid ID conflict (ID is not checked for conflict until we generate a token)
        if (identifier) {
          [self token];
        }
        handler(identifier, error);
      }];
}

- (void)deleteIDWithHandler:(FIRInstanceIDDeleteHandler)handler {
  if (!handler) {
    FIRInstanceIDLoggerError(kFIRInstanceIDMessageCodeInstanceID004,
                             kFIRInstanceIDInvalidNilHandlerError);
    return;
  }

  void (^callHandlerOnMainThread)(NSError *) = ^(NSError *error) {
    if ([NSThread isMainThread]) {
      handler(error);
      return;
    }
    dispatch_async(dispatch_get_main_queue(), ^{
      handler(error);
    });
  };

  if (!self.installations) {
    FIRInstanceIDErrorCode error = kFIRInstanceIDErrorCodeInvalidStart;
    callHandlerOnMainThread([NSError errorWithFIRInstanceIDErrorCode:error]);
    return;
  }

  FIRInstanceID_WEAKIFY(self);
  void (^deleteTokensHandler)(NSError *) = ^void(NSError *error) {
    FIRInstanceID_STRONGIFY(self);
    if (error) {
      callHandlerOnMainThread(error);
      return;
    }
    [self deleteIdentityWithHandler:^(NSError *error) {
      callHandlerOnMainThread(error);
    }];
  };

  [self.installations
      installationIDWithCompletion:^(NSString *_Nullable identifier, NSError *_Nullable error) {
        FIRInstanceID_STRONGIFY(self);
        if (error) {
          NSError *newError =
              [NSError errorWithFIRInstanceIDErrorCode:kFIRInstanceIDErrorCodeInvalidKeyPair];
          callHandlerOnMainThread(newError);
        } else {
          [self.tokenManager deleteAllTokensWithInstanceID:identifier handler:deleteTokensHandler];
        }
      }];
}

- (void)notifyIdentityReset {
  [self deleteIdentityWithHandler:nil];
}

// Delete all the local cache checkin, IID and token.
- (void)deleteIdentityWithHandler:(FIRInstanceIDDeleteHandler)handler {
  // Delete tokens.
  [self.tokenManager deleteAllTokensLocallyWithHandler:^(NSError *deleteTokenError) {
    // Reset FCM token.
    self.defaultFCMToken = nil;
    if (deleteTokenError) {
      if (handler) {
        handler(deleteTokenError);
      }
      return;
    }

    // Delete Instance ID.
    [self.installations deleteWithCompletion:^(NSError *_Nullable error) {
      if (error) {
        if (handler) {
          handler(error);
        }
        return;
      }

      [self.tokenManager.authService resetCheckinWithHandler:^(NSError *error) {
        if (error) {
          if (handler) {
            handler(error);
          }
          return;
        }
        // Only request new token if FCM auto initialization is
        // enabled.
        if ([self isFCMAutoInitEnabled]) {
          // Deletion succeeds! Requesting new checkin, IID and token.
          // TODO(chliangGoogle) see if dispatch_after is necessary
          dispatch_after(dispatch_time(DISPATCH_TIME_NOW, (int64_t)(0.5 * NSEC_PER_SEC)),
                         dispatch_get_main_queue(), ^{
                           [self defaultTokenWithHandler:nil];
                         });
        }
        if (handler) {
          handler(nil);
        }
      }];
    }];
  }];
}

#pragma mark - Checkin

- (BOOL)tryToLoadValidCheckinInfo {
  FIRInstanceIDCheckinPreferences *checkinPreferences =
      [self.tokenManager.authService checkinPreferences];
  return [checkinPreferences hasValidCheckinInfo];
}

- (NSString *)deviceAuthID {
  return [self.tokenManager.authService checkinPreferences].deviceID;
}

- (NSString *)secretToken {
  return [self.tokenManager.authService checkinPreferences].secretToken;
}

- (NSString *)versionInfo {
  return [self.tokenManager.authService checkinPreferences].versionInfo;
}

#pragma mark - Config

+ (void)load {
  [FIRApp registerInternalLibrary:(Class<FIRLibrary>)self
                         withName:@"fire-iid"
                      withVersion:FIRInstanceIDCurrentLibraryVersion()];
}

+ (nonnull NSArray<FIRComponent *> *)componentsToRegister {
  FIRComponentCreationBlock creationBlock =
      ^id _Nullable(FIRComponentContainer *container, BOOL *isCacheable) {
    // InstanceID only works with the default app.
    if (!container.app.isDefaultApp) {
      // Only configure for the default FIRApp.
      FIRInstanceIDLoggerDebug(kFIRInstanceIDMessageCodeFIRApp002,
                               @"Firebase Instance ID only works with the default app.");
      return nil;
    }

    // Ensure it's cached so it returns the same instance every time instanceID is called.
    *isCacheable = YES;
    FIRInstanceID *instanceID = [[FIRInstanceID alloc] initPrivately];
    [instanceID start];
    [instanceID configureInstanceIDWithOptions:container.app.options];
    return instanceID;
  };
  FIRComponent *instanceIDProvider =
      [FIRComponent componentWithProtocol:@protocol(FIRInstanceIDInstanceProvider)
                      instantiationTiming:FIRInstantiationTimingEagerInDefaultApp
                             dependencies:@[]
                            creationBlock:creationBlock];
  return @[ instanceIDProvider ];
}

- (void)configureInstanceIDWithOptions:(FIROptions *)options {
  NSString *GCMSenderID = options.GCMSenderID;
  if (!GCMSenderID.length) {
    FIRInstanceIDLoggerError(kFIRInstanceIDMessageCodeFIRApp000,
                             @"Firebase not set up correctly, nil or empty senderID.");
    [NSException raise:kFIRIIDErrorDomain
                format:@"Could not configure Firebase InstanceID. GCMSenderID must not be nil or "
                       @"empty."];
  }

  self.fcmSenderID = GCMSenderID;
  self.firebaseAppID = options.googleAppID;

  // FCM generates a FCM token during app start for sending push notification to device.
  // This is not needed for app extension.
  if (![GULAppEnvironmentUtil isAppExtension]) {
    [self didCompleteConfigure];
  }
}

// This is used to start any operations when we receive FirebaseSDK setup notification
// from FIRCore.
- (void)didCompleteConfigure {
  NSString *cachedToken = [self cachedTokenIfAvailable];
  // When there is a cached token, do the token refresh.
  if (cachedToken) {
    // Clean up expired tokens by checking the token refresh policy.
    NSError *error;
    NSString *cachedIID = [self.keyPairStore appIdentityWithError:&error];
    if ([self.tokenManager checkTokenRefreshPolicyWithIID:cachedIID]) {
      // Default token is expired, fetch default token from server.
      [self defaultTokenWithHandler:nil];
    }
    // Notify FCM with the default token.
    self.defaultFCMToken = [self token];
  } else if ([self isFCMAutoInitEnabled]) {
    // When there is no cached token, must check auto init is enabled.
    // If it's disabled, don't initiate token generation/refresh.
    // If no cache token and auto init is enabled, fetch a token from server.
    [self defaultTokenWithHandler:nil];
    // Notify FCM with the default token.
    self.defaultFCMToken = [self token];
  }
  // ONLY checkin when auto data collection is turned on.
  if ([self isFCMAutoInitEnabled]) {
    [self.tokenManager.authService scheduleCheckin:YES];
  }
}

- (BOOL)isFCMAutoInitEnabled {
  Class messagingClass = NSClassFromString(kFIRInstanceIDFCMSDKClassString);
  // Firebase Messaging is not installed, auto init should be disabled since it's for FCM.
  if (!messagingClass) {
    return NO;
  }

  // Messaging doesn't have the class method, auto init should be enabled since FCM exists.
  SEL autoInitSelector = NSSelectorFromString(kFIRInstanceIDFCMSelectorAutoInitEnabled);
  if (![messagingClass respondsToSelector:autoInitSelector]) {
    return YES;
  }

  // Get the autoInitEnabled class method.
  IMP isAutoInitEnabledIMP = [messagingClass methodForSelector:autoInitSelector];
  BOOL(*isAutoInitEnabled)
  (Class, SEL, GULUserDefaults *) = (BOOL(*)(id, SEL, GULUserDefaults *))isAutoInitEnabledIMP;

  // Check FCM's isAutoInitEnabled property.
  return isAutoInitEnabled(messagingClass, autoInitSelector,
                           [GULUserDefaults standardUserDefaults]);
}

// Actually makes InstanceID instantiate both the IID and Token-related subsystems.
- (void)start {
  if (![FIRInstanceIDStore hasSubDirectory:kFIRInstanceIDSubDirectoryName]) {
    [FIRInstanceIDStore createSubDirectory:kFIRInstanceIDSubDirectoryName];
  }

  [self setupTokenManager];
  self.installations = [FIRInstallations installations];
  [self setupNotificationListeners];
}

// Creates the token manager, which is used for fetching, caching, and retrieving tokens.
- (void)setupTokenManager {
  self.tokenManager = [[FIRInstanceIDTokenManager alloc] init];
}

- (void)setupNotificationListeners {
  // To prevent double notifications remove observer from all events during setup.
  NSNotificationCenter *center = [NSNotificationCenter defaultCenter];
  [center removeObserver:self];
  [center addObserver:self
             selector:@selector(notifyIdentityReset)
                 name:kFIRInstanceIDIdentityInvalidatedNotification
               object:nil];
  [center addObserver:self
             selector:@selector(notifyAPNSTokenIsSet:)
                 name:kFIRInstanceIDAPNSTokenNotification
               object:nil];
}

#pragma mark - Private Helpers
/// Maximum retry count to fetch the default token.
+ (int64_t)maxRetryCountForDefaultToken {
  return kMaxRetryCountForDefaultToken;
}

/// Minimum interval in seconds between retries to fetch the default token.
+ (int64_t)minIntervalForDefaultTokenRetry {
  return kMinRetryIntervalForDefaultTokenInSeconds;
}

/// Maximum retry interval between retries to fetch default token.
+ (int64_t)maxRetryIntervalForDefaultTokenInSeconds {
  return kMaxRetryIntervalForDefaultTokenInSeconds;
}

- (NSInteger)retryIntervalToFetchDefaultToken {
  if (self.retryCountForDefaultToken >= [[self class] maxRetryCountForDefaultToken]) {
    return (NSInteger)[[self class] maxRetryIntervalForDefaultTokenInSeconds];
  }
  // exponential backoff with a fixed initial retry time
  // 11s, 22s, 44s, 88s ...
  int64_t minInterval = [[self class] minIntervalForDefaultTokenRetry];
  return (NSInteger)MIN(
      (1 << self.retryCountForDefaultToken) + minInterval * self.retryCountForDefaultToken,
      kMaxRetryIntervalForDefaultTokenInSeconds);
}

- (void)defaultTokenWithHandler:(nullable FIRInstanceIDTokenHandler)aHandler {
  [self defaultTokenWithRetry:NO handler:aHandler];
}

/**
 * @param retry Indicates if the method is called to perform a retry after a failed attempt.
 * If `YES`, then actual token request will be performed even if `self.defaultTokenFetchHandler !=
 * nil`
 */
- (void)defaultTokenWithRetry:(BOOL)retry handler:(nullable FIRInstanceIDTokenHandler)aHandler {
  BOOL shouldPerformRequest = retry || self.defaultTokenFetchHandler == nil;

  if (!self.defaultTokenFetchHandler) {
    self.defaultTokenFetchHandler = [[FIRInstanceIDCombinedHandler<NSString *> alloc] init];
  }

  if (aHandler) {
    [self.defaultTokenFetchHandler addHandler:aHandler];
  }

  if (!shouldPerformRequest) {
    return;
  }

  NSDictionary *instanceIDOptions = @{};
  BOOL hasFirebaseMessaging = NSClassFromString(kFIRInstanceIDFCMSDKClassString) != nil;
  if (hasFirebaseMessaging && self.apnsTokenData) {
    BOOL isSandboxApp = (self.apnsTokenType == FIRInstanceIDAPNSTokenTypeSandbox);
    if (self.apnsTokenType == FIRInstanceIDAPNSTokenTypeUnknown) {
      isSandboxApp = [self isSandboxApp];
    }
    instanceIDOptions = @{
      kFIRInstanceIDTokenOptionsAPNSKey : self.apnsTokenData,
      kFIRInstanceIDTokenOptionsAPNSIsSandboxKey : @(isSandboxApp),
    };
  }

  FIRInstanceID_WEAKIFY(self);
  FIRInstanceIDTokenHandler newHandler = ^void(NSString *token, NSError *error) {
    FIRInstanceID_STRONGIFY(self);

    if (error) {
      FIRInstanceIDLoggerError(kFIRInstanceIDMessageCodeInstanceID009,
                               @"Failed to fetch default token %@", error);

      // This notification can be sent multiple times since we can't guarantee success at any point
      // of time.
      NSNotification *tokenFetchFailNotification =
          [NSNotification notificationWithName:kFIRInstanceIDDefaultGCMTokenFailNotification
                                        object:[error copy]];
      [[NSNotificationQueue defaultQueue] enqueueNotification:tokenFetchFailNotification
                                                 postingStyle:NSPostASAP];

      self.retryCountForDefaultToken = (NSInteger)MIN(self.retryCountForDefaultToken + 1,
                                                      [[self class] maxRetryCountForDefaultToken]);

      // Do not retry beyond the maximum limit.
      if (self.retryCountForDefaultToken < [[self class] maxRetryCountForDefaultToken]) {
        NSInteger retryInterval = [self retryIntervalToFetchDefaultToken];
        [self retryGetDefaultTokenAfter:retryInterval];
      } else {
        FIRInstanceIDLoggerError(kFIRInstanceIDMessageCodeInstanceID007,
                                 @"Failed to retrieve the default FCM token after %ld retries",
                                 (long)self.retryCountForDefaultToken);
        [self performDefaultTokenHandlerWithToken:nil error:error];
      }
    } else {
      // If somebody updated IID with APNS token while our initial request did not have it
      // set we need to update it on the server.
      NSData *deviceTokenInRequest = instanceIDOptions[kFIRInstanceIDTokenOptionsAPNSKey];
      BOOL isSandboxInRequest =
          [instanceIDOptions[kFIRInstanceIDTokenOptionsAPNSIsSandboxKey] boolValue];
      // Note that APNSTupleStringInRequest will be nil if deviceTokenInRequest is nil
      NSString *APNSTupleStringInRequest = FIRInstanceIDAPNSTupleStringForTokenAndServerType(
          deviceTokenInRequest, isSandboxInRequest);
      // If the APNs value either remained nil, or was the same non-nil value, the APNs value
      // did not change.
      BOOL APNSRemainedSameDuringFetch =
          (self.APNSTupleString == nil && APNSTupleStringInRequest == nil) ||
          ([self.APNSTupleString isEqualToString:APNSTupleStringInRequest]);
      if (!APNSRemainedSameDuringFetch && hasFirebaseMessaging) {
        // APNs value did change mid-fetch, so the token should be re-fetched with the current APNs
        // value.
        [self retryGetDefaultTokenAfter:0];
        FIRInstanceIDLoggerDebug(kFIRInstanceIDMessageCodeRefetchingTokenForAPNS,
                                 @"Received APNS token while fetching default token. "
                                 @"Refetching default token.");
        // Do not notify and handle completion handler since this is a retry.
        // Simply return.
        return;
      } else {
        FIRInstanceIDLoggerInfo(kFIRInstanceIDMessageCodeInstanceID010,
                                @"Successfully fetched default token.");
      }
      // Post the required notifications if somebody is waiting.
      FIRInstanceIDLoggerDebug(kFIRInstanceIDMessageCodeInstanceID008, @"Got default token %@",
                               token);
      NSString *previousFCMToken = self.defaultFCMToken;
      self.defaultFCMToken = token;

      // Only notify of token refresh if we have a new valid token that's different than before
      if (self.defaultFCMToken.length && ![self.defaultFCMToken isEqualToString:previousFCMToken]) {
        NSNotification *tokenRefreshNotification =
            [NSNotification notificationWithName:kFIRInstanceIDTokenRefreshNotification
                                          object:[self.defaultFCMToken copy]];
        [[NSNotificationQueue defaultQueue] enqueueNotification:tokenRefreshNotification
                                                   postingStyle:NSPostASAP];
      }

      [self performDefaultTokenHandlerWithToken:token error:nil];
    }
  };

  [self tokenWithAuthorizedEntity:self.fcmSenderID
                            scope:kFIRInstanceIDDefaultTokenScope
                          options:instanceIDOptions
                          handler:newHandler];
}

/**
 *
 */
- (void)performDefaultTokenHandlerWithToken:(NSString *)token error:(NSError *)error {
  if (!self.defaultTokenFetchHandler) {
    return;
  }

  [self.defaultTokenFetchHandler combinedHandler](token, error);
  self.defaultTokenFetchHandler = nil;
}

- (void)retryGetDefaultTokenAfter:(NSTimeInterval)retryInterval {
  FIRInstanceID_WEAKIFY(self);
  dispatch_after(dispatch_time(DISPATCH_TIME_NOW, (int64_t)(retryInterval * NSEC_PER_SEC)),
                 dispatch_get_main_queue(), ^{
                   FIRInstanceID_STRONGIFY(self);
                   // Pass nil: no new handlers to be added, currently existing handlers
                   // will be called
                   [self defaultTokenWithRetry:YES handler:nil];
                 });
}

#pragma mark - APNS Token
// This should only be triggered from FCM.
- (void)notifyAPNSTokenIsSet:(NSNotification *)notification {
  NSData *token = notification.object;
  if (!token || ![token isKindOfClass:[NSData class]]) {
    FIRInstanceIDLoggerDebug(kFIRInstanceIDMessageCodeInternal002, @"Invalid APNS token type %@",
                             NSStringFromClass([notification.object class]));
    return;
  }
  NSInteger type = [notification.userInfo[kFIRInstanceIDAPNSTokenType] integerValue];

  // The APNS token is being added, or has changed (rare)
  if ([self.apnsTokenData isEqualToData:token]) {
    FIRInstanceIDLoggerDebug(kFIRInstanceIDMessageCodeInstanceID011,
                             @"Trying to reset APNS token to the same value. Will return");
    return;
  }
  // Use this token type for when we have to automatically fetch tokens in the future
  self.apnsTokenType = type;
  BOOL isSandboxApp = (type == FIRInstanceIDAPNSTokenTypeSandbox);
  if (self.apnsTokenType == FIRInstanceIDAPNSTokenTypeUnknown) {
    isSandboxApp = [self isSandboxApp];
  }
  self.apnsTokenData = [token copy];
  self.APNSTupleString = FIRInstanceIDAPNSTupleStringForTokenAndServerType(token, isSandboxApp);

  // Pro-actively invalidate the default token, if the APNs change makes it
  // invalid. Previously, we invalidated just before fetching the token.
  NSArray<FIRInstanceIDTokenInfo *> *invalidatedTokens =
      [self.tokenManager updateTokensToAPNSDeviceToken:self.apnsTokenData isSandbox:isSandboxApp];

  // Re-fetch any invalidated tokens automatically, this time with the current APNs token, so that
  // they are up-to-date.
  if (invalidatedTokens.count > 0) {
    FIRInstanceID_WEAKIFY(self);

    [self.installations
        installationIDWithCompletion:^(NSString *_Nullable identifier, NSError *_Nullable error) {
          FIRInstanceID_STRONGIFY(self);
          if (self == nil) {
            FIRInstanceIDLoggerError(kFIRInstanceIDMessageCodeInstanceID017,
                                     @"Instance ID shut down during token reset. Aborting");
            return;
          }
          if (self.apnsTokenData == nil) {
            FIRInstanceIDLoggerError(kFIRInstanceIDMessageCodeInstanceID018,
                                     @"apnsTokenData was set to nil during token reset. Aborting");
            return;
          }

          NSMutableDictionary *tokenOptions = [@{
            kFIRInstanceIDTokenOptionsAPNSKey : self.apnsTokenData,
            kFIRInstanceIDTokenOptionsAPNSIsSandboxKey : @(isSandboxApp)
          } mutableCopy];
          if (self.firebaseAppID) {
            tokenOptions[kFIRInstanceIDTokenOptionsFirebaseAppIDKey] = self.firebaseAppID;
          }

          for (FIRInstanceIDTokenInfo *tokenInfo in invalidatedTokens) {
            if ([tokenInfo.token isEqualToString:self.defaultFCMToken]) {
              // We will perform a special fetch for the default FCM token, so that the delegate
              // methods are called. For all others, we will do an internal re-fetch.
              [self defaultTokenWithHandler:nil];
            } else {
              [self.tokenManager fetchNewTokenWithAuthorizedEntity:tokenInfo.authorizedEntity
                                                             scope:tokenInfo.scope
                                                        instanceID:identifier
                                                           options:tokenOptions
                                                           handler:^(NSString *_Nullable token,
                                                                     NSError *_Nullable error){

                                                           }];
            }
          }
        }];
  }
}

- (BOOL)isSandboxApp {
  static BOOL isSandboxApp = YES;
  static dispatch_once_t onceToken;
  dispatch_once(&onceToken, ^{
    isSandboxApp = ![self isProductionApp];
  });
  return isSandboxApp;
}

- (BOOL)isProductionApp {
  const BOOL defaultAppTypeProd = YES;

  NSError *error = nil;
  if ([GULAppEnvironmentUtil isSimulator]) {
    [self logAPNSConfigurationError:@"Running InstanceID on a simulator doesn't have APNS. "
                                    @"Use prod profile by default."];
    return defaultAppTypeProd;
  }

  if ([GULAppEnvironmentUtil isFromAppStore]) {
    // Apps distributed via AppStore or TestFlight use the Production APNS certificates.
    return defaultAppTypeProd;
  }
#if TARGET_OS_IOS || TARGET_OS_TV
  NSString *path = [[[NSBundle mainBundle] bundlePath]
      stringByAppendingPathComponent:@"embedded.mobileprovision"];
#elif TARGET_OS_OSX
  NSString *path = [[[[NSBundle mainBundle] resourcePath] stringByDeletingLastPathComponent]
      stringByAppendingPathComponent:@"embedded.provisionprofile"];
#endif

  if ([GULAppEnvironmentUtil isAppStoreReceiptSandbox] && !path.length) {
    // Distributed via TestFlight
    return defaultAppTypeProd;
  }

  NSMutableData *profileData = [NSMutableData dataWithContentsOfFile:path options:0 error:&error];

  if (!profileData.length || error) {
    NSString *errorString =
        [NSString stringWithFormat:@"Error while reading embedded mobileprovision %@", error];
    [self logAPNSConfigurationError:errorString];
    return defaultAppTypeProd;
  }

  // The "embedded.mobileprovision" sometimes contains characters with value 0, which signals the
  // end of a c-string and halts the ASCII parser, or with value > 127, which violates strict 7-bit
  // ASCII. Replace any 0s or invalid characters in the input.
  uint8_t *profileBytes = (uint8_t *)profileData.bytes;
  for (int i = 0; i < profileData.length; i++) {
    uint8_t currentByte = profileBytes[i];
    if (!currentByte || currentByte > 127) {
      profileBytes[i] = '.';
    }
  }

  NSString *embeddedProfile = [[NSString alloc] initWithBytesNoCopy:profileBytes
                                                             length:profileData.length
                                                           encoding:NSASCIIStringEncoding
                                                       freeWhenDone:NO];

  if (error || !embeddedProfile.length) {
    NSString *errorString =
        [NSString stringWithFormat:@"Error while reading embedded mobileprovision %@", error];
    [self logAPNSConfigurationError:errorString];
    return defaultAppTypeProd;
  }

  NSScanner *scanner = [NSScanner scannerWithString:embeddedProfile];
  NSString *plistContents;
  if ([scanner scanUpToString:@"<plist" intoString:nil]) {
    if ([scanner scanUpToString:@"</plist>" intoString:&plistContents]) {
      plistContents = [plistContents stringByAppendingString:@"</plist>"];
    }
  }

  if (!plistContents.length) {
    return defaultAppTypeProd;
  }

  NSData *data = [plistContents dataUsingEncoding:NSUTF8StringEncoding];
  if (!data.length) {
    [self logAPNSConfigurationError:@"Couldn't read plist fetched from embedded mobileprovision"];
    return defaultAppTypeProd;
  }

  NSError *plistMapError;
  id plistData = [NSPropertyListSerialization propertyListWithData:data
                                                           options:NSPropertyListImmutable
                                                            format:nil
                                                             error:&plistMapError];
  if (plistMapError || ![plistData isKindOfClass:[NSDictionary class]]) {
    NSString *errorString =
        [NSString stringWithFormat:@"Error while converting assumed plist to dict %@",
                                   plistMapError.localizedDescription];
    [self logAPNSConfigurationError:errorString];
    return defaultAppTypeProd;
  }
  NSDictionary *plistMap = (NSDictionary *)plistData;

  if ([plistMap valueForKeyPath:@"ProvisionedDevices"]) {
    FIRInstanceIDLoggerDebug(kFIRInstanceIDMessageCodeInstanceID012,
                             @"Provisioning profile has specifically provisioned devices, "
                             @"most likely a Dev profile.");
  }

#if TARGET_OS_IOS || TARGET_OS_TV
  NSString *apsEnvironment = [plistMap valueForKeyPath:kEntitlementsAPSEnvironmentKey];
#elif TARGET_OS_OSX
  NSDictionary *entitlements = [plistMap valueForKey:kEntitlementsKeyForMac];
  NSString *apsEnvironment = [entitlements valueForKey:kEntitlementsAPSEnvironmentKey];
#endif

  NSString *debugString __unused =
      [NSString stringWithFormat:@"APNS Environment in profile: %@", apsEnvironment];
  FIRInstanceIDLoggerDebug(kFIRInstanceIDMessageCodeInstanceID013, @"%@", debugString);

  // No aps-environment in the profile.
  if (!apsEnvironment.length) {
    [self logAPNSConfigurationError:@"No aps-environment set. If testing on a device APNS is not "
                                    @"correctly configured. Please recheck your provisioning "
                                    @"profiles. If testing on a simulator this is fine since APNS "
                                    @"doesn't work on the simulator."];
    return defaultAppTypeProd;
  }

  if ([apsEnvironment isEqualToString:kAPSEnvironmentDevelopmentValue]) {
    return NO;
  }

  return defaultAppTypeProd;
}

/// Log error messages only when Messaging exists in the pod.
- (void)logAPNSConfigurationError:(NSString *)errorString {
  BOOL hasFirebaseMessaging = NSClassFromString(kFIRInstanceIDFCMSDKClassString) != nil;
  if (hasFirebaseMessaging) {
    FIRInstanceIDLoggerError(kFIRInstanceIDMessageCodeInstanceID014, @"%@", errorString);
  } else {
    FIRInstanceIDLoggerDebug(kFIRInstanceIDMessageCodeInstanceID015, @"%@", errorString);
  }
}

@end<|MERGE_RESOLUTION|>--- conflicted
+++ resolved
@@ -79,11 +79,8 @@
 static NSString *const kFIRIIDErrorDomain = @"com.firebase.instanceid";
 static NSString *const kFIRIIDServiceInstanceID = @"InstanceID";
 
-<<<<<<< HEAD
 static NSInteger const kFIRIIDErrorCodeInstanceIDFailed = -121;
-=======
 typedef void (^FIRInstanceIDKeyPairHandler)(FIRInstanceIDKeyPair *keyPair, NSError *error);
->>>>>>> 56b37d25
 
 /**
  *  The APNS token type for the app. If the token type is set to `UNKNOWN`
